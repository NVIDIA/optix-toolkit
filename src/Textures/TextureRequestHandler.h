//
// Copyright (c) 2021, NVIDIA CORPORATION. All rights reserved.
//
// Redistribution and use in source and binary forms, with or without
// modification, are permitted provided that the following conditions
// are met:
//  * Redistributions of source code must retain the above copyright
//    notice, this list of conditions and the following disclaimer.
//  * Redistributions in binary form must reproduce the above copyright
//    notice, this list of conditions and the following disclaimer in the
//    documentation and/or other materials provided with the distribution.
//  * Neither the name of NVIDIA CORPORATION nor the names of its
//    contributors may be used to endorse or promote products derived
//    from this software without specific prior written permission.
//
// THIS SOFTWARE IS PROVIDED BY THE COPYRIGHT HOLDERS ``AS IS'' AND ANY
// EXPRESS OR IMPLIED WARRANTIES, INCLUDING, BUT NOT LIMITED TO, THE
// IMPLIED WARRANTIES OF MERCHANTABILITY AND FITNESS FOR A PARTICULAR
// PURPOSE ARE DISCLAIMED.  IN NO EVENT SHALL THE COPYRIGHT OWNER OR
// CONTRIBUTORS BE LIABLE FOR ANY DIRECT, INDIRECT, INCIDENTAL, SPECIAL,
// EXEMPLARY, OR CONSEQUENTIAL DAMAGES (INCLUDING, BUT NOT LIMITED TO,
// PROCUREMENT OF SUBSTITUTE GOODS OR SERVICES; LOSS OF USE, DATA, OR
// PROFITS; OR BUSINESS INTERRUPTION) HOWEVER CAUSED AND ON ANY THEORY
// OF LIABILITY, WHETHER IN CONTRACT, STRICT LIABILITY, OR TORT
// (INCLUDING NEGLIGENCE OR OTHERWISE) ARISING IN ANY WAY OUT OF THE USE
// OF THIS SOFTWARE, EVEN IF ADVISED OF THE POSSIBILITY OF SUCH DAMAGE.
//

#pragma once

#include "RequestHandler.h"
#include "Memory/MemoryBlockDesc.h"

#include <atomic>

namespace demandLoading {

class DemandLoaderImpl;
class DemandTextureImpl;

class TextureRequestHandler : public RequestHandler
{
  public:
    /// Default constructor.
    TextureRequestHandler() {}

    /// Construct TextureRequestHandler, which shares state with the DemandLoader.
    TextureRequestHandler( DemandTextureImpl* texture, DemandLoaderImpl* loader )
        : m_texture( texture )
        , m_loader( loader )
    {
    }

    /// Fill a request for the specified page using the given stream.  
    void fillRequest( CUstream stream, unsigned int pageId ) override;
<<<<<<< HEAD
=======

    // Load or reload a page
    void loadPage( CUstream stream, unsigned int pageId, bool reloadIfResident );
>>>>>>> 5dcbf3a5

    /// Get the associated texture.
    DemandTextureImpl* getTexture() const { return m_texture; }

    /// Unmap the backing storage associated with a texture tile or mip tail
    void unmapTileResource( CUstream stream, unsigned int pageId );
<<<<<<< HEAD
=======

    /// Get the pageId for a tile
    unsigned int getTextureTilePageId( unsigned int mipLevel, unsigned int tileX, unsigned int tileY );
>>>>>>> 5dcbf3a5

  private:
    DemandTextureImpl* m_texture = nullptr;
    DemandLoaderImpl*  m_loader = nullptr;

<<<<<<< HEAD
    void fillTileRequest( CUstream stream, unsigned int pageId );
    void fillMipTailRequest( CUstream stream, unsigned int pageId );
=======
    void fillTileRequest( CUstream stream, unsigned int pageId, TileBlockHandle bh );
    void fillMipTailRequest( CUstream stream, unsigned int pageId, TileBlockHandle bh );
>>>>>>> 5dcbf3a5
};

}  // namespace demandLoading<|MERGE_RESOLUTION|>--- conflicted
+++ resolved
@@ -53,36 +53,25 @@
 
     /// Fill a request for the specified page using the given stream.  
     void fillRequest( CUstream stream, unsigned int pageId ) override;
-<<<<<<< HEAD
-=======
 
     // Load or reload a page
     void loadPage( CUstream stream, unsigned int pageId, bool reloadIfResident );
->>>>>>> 5dcbf3a5
 
     /// Get the associated texture.
     DemandTextureImpl* getTexture() const { return m_texture; }
 
     /// Unmap the backing storage associated with a texture tile or mip tail
     void unmapTileResource( CUstream stream, unsigned int pageId );
-<<<<<<< HEAD
-=======
 
     /// Get the pageId for a tile
     unsigned int getTextureTilePageId( unsigned int mipLevel, unsigned int tileX, unsigned int tileY );
->>>>>>> 5dcbf3a5
 
   private:
     DemandTextureImpl* m_texture = nullptr;
     DemandLoaderImpl*  m_loader = nullptr;
 
-<<<<<<< HEAD
-    void fillTileRequest( CUstream stream, unsigned int pageId );
-    void fillMipTailRequest( CUstream stream, unsigned int pageId );
-=======
     void fillTileRequest( CUstream stream, unsigned int pageId, TileBlockHandle bh );
     void fillMipTailRequest( CUstream stream, unsigned int pageId, TileBlockHandle bh );
->>>>>>> 5dcbf3a5
 };
 
 }  // namespace demandLoading
--- conflicted
+++ resolved
@@ -150,16 +150,10 @@
 {
     if( m_isInitialized )
     {
-<<<<<<< HEAD
-        ContextSaver contextSaver;
-        DEMAND_CUDA_CHECK_NOTHROW( cuCtxSetCurrent( m_context ) );
-        DEMAND_CUDA_CHECK_NOTHROW( cuMipmappedArrayDestroy( m_array ) );
-=======
         // m_array destroyed by shared_ptr deleter
         m_array.reset();
         ContextSaver contextSaver;
         DEMAND_CUDA_CHECK_NOTHROW( cuCtxSetCurrent( m_context ) );
->>>>>>> 5dcbf3a5
         DEMAND_CUDA_CHECK_NOTHROW( cuTexObjectDestroy( m_texture ) );
     }
 }

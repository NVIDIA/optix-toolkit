--- conflicted
+++ resolved
@@ -63,11 +63,7 @@
     void stop();
 
     /// Add a batch of page requests to the request queue.
-<<<<<<< HEAD
-    void addRequests( CUstream stream, const unsigned int* pageIds, unsigned int numPageIds, Ticket ticket ) override;
-=======
     void addRequests( CUstream stream, unsigned id, const unsigned int* pageIds, unsigned int numPageIds ) override;
->>>>>>> 5dcbf3a5
 
     void recordTexture( std::shared_ptr<imageSource::ImageSource> imageSource, const TextureDescriptor& textureDesc );
 

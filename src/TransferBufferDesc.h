//
// Copyright (c) 2022, NVIDIA CORPORATION. All rights reserved.
//
// Redistribution and use in source and binary forms, with or without
// modification, are permitted provided that the following conditions
// are met:
//  * Redistributions of source code must retain the above copyright
//    notice, this list of conditions and the following disclaimer.
//  * Redistributions in binary form must reproduce the above copyright
//    notice, this list of conditions and the following disclaimer in the
//    documentation and/or other materials provided with the distribution.
//  * Neither the name of NVIDIA CORPORATION nor the names of its
//    contributors may be used to endorse or promote products derived
//    from this software without specific prior written permission.
//
// THIS SOFTWARE IS PROVIDED BY THE COPYRIGHT HOLDERS ``AS IS'' AND ANY
// EXPRESS OR IMPLIED WARRANTIES, INCLUDING, BUT NOT LIMITED TO, THE
// IMPLIED WARRANTIES OF MERCHANTABILITY AND FITNESS FOR A PARTICULAR
// PURPOSE ARE DISCLAIMED.  IN NO EVENT SHALL THE COPYRIGHT OWNER OR
// CONTRIBUTORS BE LIABLE FOR ANY DIRECT, INDIRECT, INCIDENTAL, SPECIAL,
// EXEMPLARY, OR CONSEQUENTIAL DAMAGES (INCLUDING, BUT NOT LIMITED TO,
// PROCUREMENT OF SUBSTITUTE GOODS OR SERVICES; LOSS OF USE, DATA, OR
// PROFITS; OR BUSINESS INTERRUPTION) HOWEVER CAUSED AND ON ANY THEORY
// OF LIABILITY, WHETHER IN CONTRACT, STRICT LIABILITY, OR TORT
// (INCLUDING NEGLIGENCE OR OTHERWISE) ARISING IN ANY WAY OUT OF THE USE
// OF THIS SOFTWARE, EVEN IF ADVISED OF THE POSSIBILITY OF SUCH DAMAGE.
//

#pragma once

#include "Memory/MemoryBlockDesc.h"

namespace demandLoading {

struct TransferBufferDesc
{
    CUmemorytype memoryType;
<<<<<<< HEAD
    char*        buffer;
    size_t       size;
=======
    MemoryBlockDesc memoryBlock;
>>>>>>> 5dcbf3a5
};

} // namespace demandLoading<|MERGE_RESOLUTION|>--- conflicted
+++ resolved
@@ -35,12 +35,7 @@
 struct TransferBufferDesc
 {
     CUmemorytype memoryType;
-<<<<<<< HEAD
-    char*        buffer;
-    size_t       size;
-=======
     MemoryBlockDesc memoryBlock;
->>>>>>> 5dcbf3a5
 };
 
 } // namespace demandLoading
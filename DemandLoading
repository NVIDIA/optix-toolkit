--- conflicted
+++ resolved
@@ -1,24 +1,7 @@
-<<<<<<< HEAD
-tree 772c0592835720d49a90c84561b2d91b4a910aed
-parent 63a7e7287865ea724f6ec33fd610fbfcd93ac0ae
-parent 96992b7d9f09485369a2cbeaa6b57b48162f0f17
-author Mark Leone <mleone@nvidia.com> 1687988991 -0600
-committer Mark Leone <mleone@nvidia.com> 1687988991 -0600
+tree 7ce82c27b3dfb2bc74243300163802b837463d49
+parent 3882b6140199dca3c195fba75bebcb3654229833
+parent 70831f22a988d7632a0033c2cd1b199c0bf1a144
+author Mark Leone <mleone@nvidia.com> 1690411521 -0600
+committer Mark Leone <mleone@nvidia.com> 1690411521 -0600
 
-Merge tag 'v0.8.3'
-=======
-tree 7ce82c27b3dfb2bc74243300163802b837463d49
-parent 96992b7d9f09485369a2cbeaa6b57b48162f0f17
-author Richard Thomson <rthomson@nvidia.com> 1689022586 -0600
-committer Richard Thomson <rthomson@nvidia.com> 1689022803 -0600
-
-Ensure that page mapping vector is always sorted
-
-When we split the ID space into "backed" and "unbacked" partitions, we
-introduced two methods for allocating page ids and the returned ids
-aren't necessarily contiguous anymore.  When looking up a request
-handler, this could cause us to miss the page mapping entry
-corresponding to a page id because the vector of mappings wasn't sorted
-anymore.  Ensure that we always insert the new mapping into the correct
-position in the vector.
->>>>>>> 32f5ac0b
+Merge tag 'v0.8.4'
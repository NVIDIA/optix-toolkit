//
// Copyright (c) 2022, NVIDIA CORPORATION. All rights reserved.
//
// Redistribution and use in source and binary forms, with or without
// modification, are permitted provided that the following conditions
// are met:
//  * Redistributions of source code must retain the above copyright
//    notice, this list of conditions and the following disclaimer.
//  * Redistributions in binary form must reproduce the above copyright
//    notice, this list of conditions and the following disclaimer in the
//    documentation and/or other materials provided with the distribution.
//  * Neither the name of NVIDIA CORPORATION nor the names of its
//    contributors may be used to endorse or promote products derived
//    from this software without specific prior written permission.
//
// THIS SOFTWARE IS PROVIDED BY THE COPYRIGHT HOLDERS ``AS IS'' AND ANY
// EXPRESS OR IMPLIED WARRANTIES, INCLUDING, BUT NOT LIMITED TO, THE
// IMPLIED WARRANTIES OF MERCHANTABILITY AND FITNESS FOR A PARTICULAR
// PURPOSE ARE DISCLAIMED.  IN NO EVENT SHALL THE COPYRIGHT OWNER OR
// CONTRIBUTORS BE LIABLE FOR ANY DIRECT, INDIRECT, INCIDENTAL, SPECIAL,
// EXEMPLARY, OR CONSEQUENTIAL DAMAGES (INCLUDING, BUT NOT LIMITED TO,
// PROCUREMENT OF SUBSTITUTE GOODS OR SERVICES; LOSS OF USE, DATA, OR
// PROFITS; OR BUSINESS INTERRUPTION) HOWEVER CAUSED AND ON ANY THEORY
// OF LIABILITY, WHETHER IN CONTRACT, STRICT LIABILITY, OR TORT
// (INCLUDING NEGLIGENCE OR OTHERWISE) ARISING IN ANY WAY OUT OF THE USE
// OF THIS SOFTWARE, EVEN IF ADVISED OF THE POSSIBILITY OF SUCH DAMAGE.
//

#include <iostream>
#include <iomanip>

#include <cuda_runtime.h>

#include <optix.h>
#include <optix_function_table_definition.h>
#include <optix_stack_size.h>
#include <optix_stubs.h>

#include <OptiXToolkit/Gui/CUDAOutputBuffer.h>
#include <OptiXToolkit/Gui/Camera.h>
#include <OptiXToolkit/Gui/GLDisplay.h>

#include <OptiXToolkit/DemandLoading/DemandLoader.h>
#include <OptiXToolkit/DemandLoading/DemandTexture.h>
#include <OptiXToolkit/DemandLoading/TextureDescriptor.h>

#include <OptiXToolkit/DemandTextureAppBase/LaunchParams.h>
#include <OptiXToolkit/DemandTextureAppBase/PerDeviceOptixState.h>
#include <OptiXToolkit/DemandTextureAppBase/DemandTextureApp.h>

#include <GLFW/glfw3.h>

namespace demandTextureApp
{

DemandTextureApp::DemandTextureApp( const char* appName, unsigned int width, unsigned int height, const std::string& outFileName, bool glInterop )
    : m_windowWidth( width )
    , m_windowHeight( height )
    , m_outputFileName( outFileName )
{
    CUDA_CHECK( cudaSetDevice( 0 ) );
    CUDA_CHECK( cudaFree( 0 ) );

    // Create display window for interactive mode
    if( isInteractive() )
    {
        m_window = otk::initGLFW( appName, width, height );
        otk::initGL();
        m_glDisplay.reset( new otk::GLDisplay( otk::BufferImageFormat::UNSIGNED_BYTE4 ) );
        setGLFWCallbacks( this );
    }

    int numDevices;
    CUDA_CHECK( cuDeviceGetCount( &numDevices ) );

    glInterop = glInterop && isInteractive() && (numDevices==1);
    otk::CUDAOutputBufferType outputBufferType =
        glInterop ? otk::CUDAOutputBufferType::GL_INTEROP : otk::CUDAOutputBufferType::ZERO_COPY;
    m_outputBuffer.reset( new otk::CUDAOutputBuffer<uchar4>( outputBufferType, m_windowWidth, m_windowHeight ) );

    initView();
}


DemandTextureApp::~DemandTextureApp()
{
    for( PerDeviceOptixState state : m_perDeviceOptixStates )
        cleanupState( state );
}


//------------------------------------------------------------------------------
// OptiX setup
//------------------------------------------------------------------------------

static void contextLogCallback( unsigned int level, const char* tag, const char* message, void* /*cbdata */ )
{
    std::cerr << "[" << std::setw( 2 ) << level << "][" << std::setw( 12 ) << tag << "]: " << message << "\n";
}


void DemandTextureApp::createContext( PerDeviceOptixState& state )
{
    // Initialize CUDA on this device
    CUDA_CHECK( cudaSetDevice( state.device_idx ) );
    CUDA_CHECK( cudaFree( 0 ) );

    CUcontext                 cuCtx   = 0;  // zero means take the current context
    OptixDeviceContextOptions options = {};
    options.logCallbackFunction       = &contextLogCallback;
    options.logCallbackLevel          = 4;
    OPTIX_CHECK( optixDeviceContextCreate( cuCtx, &options, &state.context ) );

    CUDA_CHECK( cudaStreamCreate( &state.stream ) );
}


void DemandTextureApp::buildAccel( PerDeviceOptixState& state )
{
    // The code below creates a single bounding box, suitable for a single object contained in 
    // [-1,-1,-1] to [1,1,1].  Apps with more complicated geometry should override buildAccel.

    OptixAccelBuildOptions accel_options = {};
    accel_options.buildFlags             = OPTIX_BUILD_FLAG_ALLOW_COMPACTION;
    accel_options.operation              = OPTIX_BUILD_OPERATION_BUILD;

    // AABB build input
    OptixAabb   aabb = {-1.0f, -1.0f, -1.0f, 1.0f, 1.0f, 1.0f};
    CUdeviceptr d_aabb_buffer;
    CUDA_CHECK( cudaMalloc( reinterpret_cast<void**>( &d_aabb_buffer ), sizeof( OptixAabb ) ) );
    CUDA_CHECK( cudaMemcpy( reinterpret_cast<void*>( d_aabb_buffer ), &aabb, sizeof( OptixAabb ), cudaMemcpyHostToDevice ) );

    OptixBuildInput aabb_input = {};

    aabb_input.type                               = OPTIX_BUILD_INPUT_TYPE_CUSTOM_PRIMITIVES;
    aabb_input.customPrimitiveArray.aabbBuffers   = &d_aabb_buffer;
    aabb_input.customPrimitiveArray.numPrimitives = 1;

    uint32_t aabb_input_flags[1]                  = {OPTIX_GEOMETRY_FLAG_NONE};
    aabb_input.customPrimitiveArray.flags         = aabb_input_flags;
    aabb_input.customPrimitiveArray.numSbtRecords = 1;

    OptixAccelBufferSizes gas_buffer_sizes;
    OPTIX_CHECK( optixAccelComputeMemoryUsage( state.context, &accel_options, &aabb_input, 1, &gas_buffer_sizes ) );
    CUdeviceptr d_temp_buffer_gas;
    CUDA_CHECK( cudaMalloc( reinterpret_cast<void**>( &d_temp_buffer_gas ), gas_buffer_sizes.tempSizeInBytes ) );

    // non-compacted output
    CUdeviceptr d_buffer_temp_output_gas_and_compacted_size;
    size_t      compactedSizeOffset = roundUp<size_t>( gas_buffer_sizes.outputSizeInBytes, 8ull );
    CUDA_CHECK( cudaMalloc( reinterpret_cast<void**>( &d_buffer_temp_output_gas_and_compacted_size ), compactedSizeOffset + 8 ) );

    OptixAccelEmitDesc emitProperty = {};
    emitProperty.type               = OPTIX_PROPERTY_TYPE_COMPACTED_SIZE;
    emitProperty.result = ( CUdeviceptr )( (char*)d_buffer_temp_output_gas_and_compacted_size + compactedSizeOffset );

    OPTIX_CHECK( optixAccelBuild( state.context,
                                  0,  // CUDA stream
                                  &accel_options, &aabb_input,
                                  1,  // num build inputs
                                  d_temp_buffer_gas, gas_buffer_sizes.tempSizeInBytes, d_buffer_temp_output_gas_and_compacted_size,
                                  gas_buffer_sizes.outputSizeInBytes, &state.gas_handle,
                                  &emitProperty,  // emitted property list
                                  1               // num emitted properties
                                  ) );

    CUDA_CHECK( cudaFree( (void*)d_temp_buffer_gas ) );
    CUDA_CHECK( cudaFree( (void*)d_aabb_buffer ) );

    size_t compacted_gas_size;
    CUDA_CHECK( cudaMemcpy( &compacted_gas_size, (void*)emitProperty.result, sizeof( size_t ), cudaMemcpyDeviceToHost ) );

    if( compacted_gas_size < gas_buffer_sizes.outputSizeInBytes )
    {
        CUDA_CHECK( cudaMalloc( reinterpret_cast<void**>( &state.d_gas_output_buffer ), compacted_gas_size ) );

        // use handle as input and output
        OPTIX_CHECK( optixAccelCompact( state.context, 0, state.gas_handle, state.d_gas_output_buffer,
                                        compacted_gas_size, &state.gas_handle ) );

        CUDA_CHECK( cudaFree( (void*)d_buffer_temp_output_gas_and_compacted_size ) );
    }
    else
    {
        state.d_gas_output_buffer = d_buffer_temp_output_gas_and_compacted_size;
    }
}


void DemandTextureApp::createModule( PerDeviceOptixState& state, const char* moduleCode, size_t codeSize )
{
    OptixModuleCompileOptions module_compile_options = {};
#if !defined( NDEBUG )
    module_compile_options.optLevel   = OPTIX_COMPILE_OPTIMIZATION_LEVEL_0;
    module_compile_options.debugLevel = OPTIX_COMPILE_DEBUG_LEVEL_FULL;
#endif

    state.pipeline_compile_options.usesMotionBlur        = false;
    state.pipeline_compile_options.traversableGraphFlags = OPTIX_TRAVERSABLE_GRAPH_FLAG_ALLOW_SINGLE_GAS;
    state.pipeline_compile_options.numPayloadValues      = 3;
    state.pipeline_compile_options.numAttributeValues    = 6;
    state.pipeline_compile_options.exceptionFlags = OPTIX_EXCEPTION_FLAG_NONE;  // TODO: should be OPTIX_EXCEPTION_FLAG_STACK_OVERFLOW;
    state.pipeline_compile_options.pipelineLaunchParamsVariableName = "params";

    char   log[2048];
    size_t sizeof_log = sizeof( log );
    OPTIX_CHECK_LOG( optixModuleCreateFromPTX( state.context, &module_compile_options, &state.pipeline_compile_options, 
                                               moduleCode, codeSize, log, &sizeof_log, &state.ptx_module ) );

}


void DemandTextureApp::createProgramGroups( PerDeviceOptixState& state )
{
    // Make program groups for raygen, miss, and hitgroup
    char   log[2048];
    size_t sizeof_log = sizeof( log );

    OptixProgramGroupOptions program_group_options = {};  // Initialize to zeros

    OptixProgramGroupDesc raygen_prog_group_desc    = {};  //
    raygen_prog_group_desc.kind                     = OPTIX_PROGRAM_GROUP_KIND_RAYGEN;
    raygen_prog_group_desc.raygen.module            = state.ptx_module;
    raygen_prog_group_desc.raygen.entryFunctionName = "__raygen__rg";
    OPTIX_CHECK_LOG( optixProgramGroupCreate( state.context, &raygen_prog_group_desc,
                                              1,  // num program groups
                                              &program_group_options, log, &sizeof_log, &state.raygen_prog_group ) );

    OptixProgramGroupDesc miss_prog_group_desc  = {};
    miss_prog_group_desc.kind                   = OPTIX_PROGRAM_GROUP_KIND_MISS;
    miss_prog_group_desc.miss.module            = state.ptx_module;
    miss_prog_group_desc.miss.entryFunctionName = "__miss__ms";
    OPTIX_CHECK_LOG( optixProgramGroupCreate( state.context, &miss_prog_group_desc,
                                              1,  // num program groups
                                              &program_group_options, log, &sizeof_log, &state.miss_prog_group ) );

    OptixProgramGroupDesc hitgroup_prog_group_desc        = {};
    hitgroup_prog_group_desc.kind                         = OPTIX_PROGRAM_GROUP_KIND_HITGROUP;
    hitgroup_prog_group_desc.hitgroup.moduleCH            = state.ptx_module;
    hitgroup_prog_group_desc.hitgroup.entryFunctionNameCH = "__closesthit__ch";
    hitgroup_prog_group_desc.hitgroup.moduleAH            = nullptr;
    hitgroup_prog_group_desc.hitgroup.entryFunctionNameAH = nullptr;
    hitgroup_prog_group_desc.hitgroup.moduleIS            = state.ptx_module;
    hitgroup_prog_group_desc.hitgroup.entryFunctionNameIS = "__intersection__is";
    OPTIX_CHECK_LOG( optixProgramGroupCreate( state.context, &hitgroup_prog_group_desc,
                                              1,  // num program groups
                                              &program_group_options, log, &sizeof_log, &state.hitgroup_prog_group ) );
}


void DemandTextureApp::createPipeline( PerDeviceOptixState& state )
{
    char   log[2048];
    size_t sizeof_log = sizeof( log );

    const uint32_t    max_trace_depth  = 1;
    OptixProgramGroup program_groups[] = {state.raygen_prog_group, state.miss_prog_group, state.hitgroup_prog_group};

    OptixPipelineLinkOptions pipeline_link_options = {};
    pipeline_link_options.maxTraceDepth            = max_trace_depth;
    OPTIX_CHECK_LOG( optixPipelineCreate( state.context, &state.pipeline_compile_options, &pipeline_link_options,
                                          program_groups, sizeof( program_groups ) / sizeof( program_groups[0] ), log,
                                          &sizeof_log, &state.pipeline ) );

    OptixStackSizes stack_sizes = {};
    for( auto& prog_group : program_groups )
    {
        OPTIX_CHECK( optixUtilAccumulateStackSizes( prog_group, &stack_sizes ) );
    }

    uint32_t direct_callable_stack_size_from_traversal;
    uint32_t direct_callable_stack_size_from_state;
    uint32_t continuation_stack_size;
    OPTIX_CHECK( optixUtilComputeStackSizes( &stack_sizes, max_trace_depth,
                                             0,  // maxCCDepth
                                             0,  // maxDCDEpth
                                             &direct_callable_stack_size_from_traversal,
                                             &direct_callable_stack_size_from_state, &continuation_stack_size ) );
    OPTIX_CHECK( optixPipelineSetStackSize( state.pipeline, direct_callable_stack_size_from_traversal,
                                            direct_callable_stack_size_from_state, continuation_stack_size,
                                            1  // maxTraversableDepth
                                            ) );
}


void DemandTextureApp::createSBT( PerDeviceOptixState& state )
{
    CUdeviceptr  raygen_record;
    const size_t raygen_record_size = sizeof( RayGenSbtRecord );
    CUDA_CHECK( cudaMalloc( reinterpret_cast<void**>( &raygen_record ), raygen_record_size ) );
    RayGenSbtRecord rg_sbt = {};
    OPTIX_CHECK( optixSbtRecordPackHeader( state.raygen_prog_group, &rg_sbt ) );
    CUDA_CHECK( cudaMemcpy( reinterpret_cast<void*>( raygen_record ), &rg_sbt, raygen_record_size, cudaMemcpyHostToDevice ) );

    CUdeviceptr miss_record;
    size_t      miss_record_size = sizeof( MissSbtRecord );
    CUDA_CHECK( cudaMalloc( reinterpret_cast<void**>( &miss_record ), miss_record_size ) );
    MissSbtRecord ms_sbt;
    ms_sbt.data.background_color = m_backgroundColor;
    OPTIX_CHECK( optixSbtRecordPackHeader( state.miss_prog_group, &ms_sbt ) );
    CUDA_CHECK( cudaMemcpy( reinterpret_cast<void*>( miss_record ), &ms_sbt, miss_record_size, cudaMemcpyHostToDevice ) );

    CUdeviceptr hitgroup_record;
    size_t      hitgroup_record_size = sizeof( HitGroupSbtRecord );
    CUDA_CHECK( cudaMalloc( reinterpret_cast<void**>( &hitgroup_record ), hitgroup_record_size ) );
    HitGroupSbtRecord hg_sbt;
    hg_sbt.data.texture_id = m_textureIds[0]; 
    OPTIX_CHECK( optixSbtRecordPackHeader( state.hitgroup_prog_group, &hg_sbt ) );
    CUDA_CHECK( cudaMemcpy( reinterpret_cast<void*>( hitgroup_record ), &hg_sbt, hitgroup_record_size, cudaMemcpyHostToDevice ) );

    state.sbt.raygenRecord                = raygen_record;
    state.sbt.missRecordBase              = miss_record;
    state.sbt.missRecordStrideInBytes     = sizeof( MissSbtRecord );
    state.sbt.missRecordCount             = 1;
    state.sbt.hitgroupRecordBase          = hitgroup_record;
    state.sbt.hitgroupRecordStrideInBytes = sizeof( HitGroupSbtRecord );
    state.sbt.hitgroupRecordCount         = 1;
}


void DemandTextureApp::cleanupState( PerDeviceOptixState& state )
{
    OPTIX_CHECK( optixPipelineDestroy( state.pipeline ) );
    OPTIX_CHECK( optixProgramGroupDestroy( state.raygen_prog_group ) );
    OPTIX_CHECK( optixProgramGroupDestroy( state.miss_prog_group ) );
    OPTIX_CHECK( optixProgramGroupDestroy( state.hitgroup_prog_group ) );
    OPTIX_CHECK( optixModuleDestroy( state.ptx_module ) );
    OPTIX_CHECK( optixDeviceContextDestroy( state.context ) );

    CUDA_CHECK( cudaFree( reinterpret_cast<void*>( state.sbt.raygenRecord ) ) );
    CUDA_CHECK( cudaFree( reinterpret_cast<void*>( state.sbt.missRecordBase ) ) );
    CUDA_CHECK( cudaFree( reinterpret_cast<void*>( state.sbt.hitgroupRecordBase ) ) );
    CUDA_CHECK( cudaFree( reinterpret_cast<void*>( state.d_gas_output_buffer ) ) );
    CUDA_CHECK( cudaFree( reinterpret_cast<void*>( state.d_params ) ) );
}


void DemandTextureApp::initOptixPipelines( const char* moduleCode )
{
    OPTIX_CHECK( optixInit() );

    int numDevices;
    CUDA_CHECK( cudaGetDeviceCount( &numDevices ) );
    m_perDeviceOptixStates.resize( numDevices );

    size_t codeSize = ::strlen( moduleCode );

    for( unsigned int i = 0; i < m_perDeviceOptixStates.size(); ++i )
    {
        PerDeviceOptixState& state = m_perDeviceOptixStates[i];
        state.device_idx           = i;
        createContext( state );
        buildAccel( state );
        createModule( state, moduleCode, codeSize );
        createProgramGroups( state );
        createPipeline( state );
        createSBT( state );
    }
}


//------------------------------------------------------------------------------
// Demand Loading
//------------------------------------------------------------------------------

demandLoading::TextureDescriptor DemandTextureApp::makeTextureDescriptor( CUaddress_mode addressMode, CUfilter_mode filterMode )
{
    demandLoading::TextureDescriptor texDesc{};
    texDesc.addressMode[0]   = addressMode;
    texDesc.addressMode[1]   = addressMode;
    texDesc.filterMode       = filterMode;
    texDesc.mipmapFilterMode = filterMode;
    texDesc.maxAnisotropy    = 16;

    return texDesc;
}


imageSource::ImageSource* DemandTextureApp::createExrImage( const char* filePath )
{
    try
    {
        if( filePath == nullptr || filePath[0] == '\0' )
            return nullptr;
        return new imageSource::EXRREADER( filePath, true );
    }
    catch( ... )
    {
    }
    return nullptr;
}


void DemandTextureApp::initDemandLoading()
{
    // Default to final frame rendering. Use all of the device memory available for textures,
    // and set maxRequests to high values to reduce the total number of launches.
    unsigned int maxTexMem     = 0;  // unlimited
    unsigned int maxRequests   = 8192;
    unsigned int maxStalePages = 4096;

    // In interactive mode, reduce the max texture memory to exercise eviction. Set maxRequests to
    // a low value to keep the system from being bogged down by pullRequests for any single launch.
    if( isInteractive() )
    {
        maxTexMem     = 256 * 1024 * 1024;
        maxRequests   = 128;
        maxStalePages = 128;
    }

    demandLoading::Options options{};
    options.numPages            = 64 * 1024 * 1024;  // max possible texture tiles in virtual memory system
    options.numPageTableEntries = 1024 * 1024;       // 2 * max possible textures
    options.maxRequestedPages   = maxRequests;       // max requests to pull from device in pullRequests
    options.maxFilledPages      = 2 * maxRequests;   // number of slots to push mappings back to device
    options.maxStalePages       = maxStalePages;     // max stale pages to pull from the device in pullRequests
    options.maxEvictablePages   = 0;                 // evicatable pages currently not used
    options.maxInvalidatedPages = maxStalePages;     // max slots to push invalidated pages back to device
    options.maxStagedPages      = maxStalePages;     // max pages to stage for eviction
    options.maxRequestQueueSize = maxStalePages;     // max size of host-side request queue
    options.useLruTable         = true;              // Whether to use an LRU table for eviction
    options.maxTexMemPerDevice  = maxTexMem;         // max texture to use before starting eviction (0 is unlimited)
    options.maxPinnedMemory     = 64 * 1024 * 1024;  // max pinned memory to reserve for transfers.
    options.maxThreads          = 0;                 // request threads. (0 is std::thread::hardware_concurrency)
    options.evictionActive      = true;              // turn on or off eviction
    options.useSparseTextures   = true;              // use sparse or dense textures

    m_demandLoader =
        std::shared_ptr<demandLoading::DemandLoader>( createDemandLoader( options ), demandLoading::destroyDemandLoader );
}


void DemandTextureApp::printDemandLoadingStats()
{
    demandLoading::Statistics stats = m_demandLoader->getStatistics();
   
    std::cout << std::fixed << std::setprecision( 1 );
    std::cout << "\n============================================\n";
    std::cout << "Demand Loading Stats\n";
    std::cout << "============================================\n";
    std::cout << "Launch cycles:            " << m_launchCycles << "\n";
    std::cout << "Num textures:             " << stats.numTextures << "\n";
    std::cout << "Virtual texture Size:     " << stats.virtualTextureBytes / (1024.0 * 1024.0) << " MiB\n";
    std::cout << "Tiles read from disk:     " << stats.numTilesRead << "\n";
    
    std::cout << "Max device memory used:   ";
    for( PerDeviceOptixState& state : m_perDeviceOptixStates )
    {
        const double deviceMemory = stats.perDevice[state.device_idx].memoryUsed / (1024.0 * 1024.0);
        std::cout << "[GPU-" << state.device_idx << ": " << deviceMemory << " MiB]  ";
    }
    std::cout << "\n";

    std::cout << "Texture data transferred: ";
    for( PerDeviceOptixState& state : m_perDeviceOptixStates )
    {
        const size_t tilesTransferred = stats.perDevice[state.device_idx].bytesTransferred / 65536;
        const double transferData = stats.perDevice[state.device_idx].bytesTransferred / (1024.0 * 1024.0);
        std::cout << "[GPU-" << state.device_idx << ": " << tilesTransferred << " tiles (" << transferData << " MiB)]  ";
    }
    std::cout << "\n";

    std::cout << "Evicted tiles:            ";
    for( PerDeviceOptixState& state : m_perDeviceOptixStates )
    {
        std::cout << "[GPU-" << state.device_idx << ": " << stats.perDevice[state.device_idx].numEvictions << "]  ";
    }
    std::cout << "\n" << std::endl;
}


//------------------------------------------------------------------------------
// OptiX launches
//------------------------------------------------------------------------------

void DemandTextureApp::initView()
{
    float aspectRatio = static_cast<float>( m_windowWidth ) / static_cast<float>( m_windowHeight );
    m_eye             = INITIAL_LOOK_FROM;
    m_viewDims        = float2{INITIAL_VIEW_DIM * aspectRatio, INITIAL_VIEW_DIM};
}


void DemandTextureApp::initLaunchParams( PerDeviceOptixState& state, unsigned int numDevices )
{
    // Account for the aspect ratio of the view.
    m_viewDims.x = m_viewDims.y * m_outputBuffer->width() / m_outputBuffer->height();

    state.params.image_width        = m_outputBuffer->width();
    state.params.image_height       = m_outputBuffer->height();
    state.params.traversable_handle = state.gas_handle;
    state.params.device_idx         = state.device_idx;
    state.params.num_devices        = numDevices;
    state.params.eye                = m_eye;
    state.params.view_dims          = m_viewDims;
    state.params.display_texture_id = m_textureIds[0];
    state.params.interactive_mode   = isInteractive();

    // Make sure a device-side copy of the params has been allocated
    if( state.d_params == nullptr )
        CUDA_CHECK( cudaMalloc( reinterpret_cast<void**>( &state.d_params ), sizeof( Params ) ) );
}


unsigned int DemandTextureApp::performLaunches( )
{
    const unsigned int numDevices     = static_cast<unsigned int>( m_perDeviceOptixStates.size() );
    unsigned int numRequestsProcessed = 0;

    // Resize the output buffer if needed. 
    m_outputBuffer->resize( m_windowWidth, m_windowHeight );
   
    for( PerDeviceOptixState& state : m_perDeviceOptixStates )
    {
        // Wait on the ticket from the previous launch
        CUDA_CHECK( cudaSetDevice( state.device_idx ) );
<<<<<<< HEAD
        m_demandLoader->launchPrepare( state.stream, state.params.demand_texture_context );
=======
        state.ticket.wait();
        numRequestsProcessed += static_cast<unsigned int>( state.ticket.numTasksTotal() );
>>>>>>> cd7b62c6

        // Call launchPrepare to synchronize new texture samplers and texture info to device memory,
        // and allocate device memory for the demand texture context.
        m_demandLoader->launchPrepare( state.stream, state.params.demand_texture_context );

        // Finish initialization of the launch params.
        state.params.result_buffer = m_outputBuffer->map();
        initLaunchParams( state, numDevices );

        // Copy launch params to device.  Note: cudaMemcpy measured faster than cudaMemcpyAsync 
        // for this application, so we use it here.  Other applications may differ.
        CUDA_CHECK( cudaMemcpy( reinterpret_cast<void*>( state.d_params ), &state.params, sizeof( Params ), cudaMemcpyHostToDevice ) );

        // Peform the OptiX launch, with each device doing a part of the work
        unsigned int launchHeight = ( state.params.image_height + numDevices - 1 ) / numDevices;
        OPTIX_CHECK( optixLaunch( state.pipeline,  // OptiX pipeline
                                  state.stream,    // Stream for launch and demand loading
                                  reinterpret_cast<CUdeviceptr>( state.d_params ),  // Launch params
                                  sizeof( Params ),                                 // Param size in bytes
                                  &state.sbt,                                       // Shader binding table
                                  state.params.image_width,                         // Launch width
                                  launchHeight,                                     // Launch height
                                  1                                                 // launch depth
                                  ) );

        // Begin to process demand load requests. This asynchronously pulls a batch of requests 
        // from the device and places them in a queue for processing.  The progress of the batch
        // can be polled using the returned ticket.
        state.ticket = m_demandLoader->processRequests( state.stream, state.params.demand_texture_context );
        
        // Unmap the output buffer. The device pointer from map should not be used after this call.
        m_outputBuffer->unmap();
    }

    return numRequestsProcessed;
}


void DemandTextureApp::startLaunchLoop()
{
    if( isInteractive() )
    {
        while( !glfwWindowShouldClose( getWindow() ) )
        {
            glfwPollEvents();
            pollKeys();
            m_numFilledRequests += performLaunches();
            ++m_launchCycles;
            displayFrame();
            glfwSwapBuffers( getWindow() );
        }
    }
    else 
    {
        // Launch repeatedly until there are no more requests to fill.
        int numFilled = 0;
        do
        {
            numFilled = performLaunches();
            m_numFilledRequests += numFilled;
            ++m_launchCycles;
        } while( numFilled > 0 || m_launchCycles <= 1 );

        saveImage();
    }
}


//------------------------------------------------------------------------------
// Display
//------------------------------------------------------------------------------

void DemandTextureApp::displayFrame()
{
    m_glDisplay->display( m_outputBuffer->width(), m_outputBuffer->height(), m_windowWidth, m_windowHeight,
                          m_outputBuffer->getPBO() );
}

void DemandTextureApp::saveImage()
{
    otk::ImageBuffer buffer;
    buffer.data         = m_outputBuffer->getHostPointer();
    buffer.width        = m_outputBuffer->width();
    buffer.height       = m_outputBuffer->height();
    buffer.pixel_format = otk::BufferImageFormat::UNSIGNED_BYTE4;
    otk::saveImage( m_outputFileName.c_str(), buffer, false );
}


//------------------------------------------------------------------------------
// User Interaction via GLFW
//------------------------------------------------------------------------------

void DemandTextureApp::mouseButtonCallback( GLFWwindow* window, int button, int action, int mods )
{
    glfwGetCursorPos( window, &m_mousePrevX, &m_mousePrevY );
    m_mouseButton = ( action == GLFW_PRESS ) ? button : NO_BUTTON;
}

void DemandTextureApp::cursorPosCallback( GLFWwindow* window, double xpos, double ypos )
{
    double dx = xpos - m_mousePrevX;
    double dy = ypos - m_mousePrevY;

    if( m_mouseButton == GLFW_MOUSE_BUTTON_LEFT )  // pan camera
    {
        m_eye.x -= static_cast<float>( dx * m_viewDims.x / m_windowWidth );
        m_eye.y += static_cast<float>( dy * m_viewDims.y / m_windowHeight );
    }
    else if( m_mouseButton == GLFW_MOUSE_BUTTON_RIGHT )  // zoom camera
    {
        float zoom = powf( 1.003f, static_cast<float>( dy - dx ) );
        m_viewDims.y *= zoom;  // x is reset based on y later
    }

    m_mousePrevX = xpos;
    m_mousePrevY = ypos;
}

void DemandTextureApp::windowSizeCallback( GLFWwindow* window, int32_t width, int32_t height )
{
    m_windowWidth  = width;
    m_windowHeight = height;
}

void DemandTextureApp::pollKeys()
{
    const float pan  = 0.003f * m_viewDims.y;
    const float zoom = 1.003f;

    if( glfwGetKey( getWindow(), GLFW_KEY_A ) )
        m_eye.x -= pan;
    if( glfwGetKey( getWindow(), GLFW_KEY_D ) )
        m_eye.x += pan;
    if( glfwGetKey( getWindow(), GLFW_KEY_S ) )
        m_eye.y -= pan;
    if( glfwGetKey( getWindow(), GLFW_KEY_W ) )
        m_eye.y += pan;
    if( glfwGetKey( getWindow(), GLFW_KEY_Q ) )
        m_viewDims.y *= zoom;  // x is reset based on y later
    if( glfwGetKey( getWindow(), GLFW_KEY_E ) )
        m_viewDims.y /= zoom;  // x is reset based on y later
}

void DemandTextureApp::keyCallback( GLFWwindow* window, int32_t key, int32_t scancode, int32_t action, int32_t mods )
{
    if( action != GLFW_PRESS )
        return;

    if( key == GLFW_KEY_ESCAPE )
        glfwSetWindowShouldClose( window, true );
    else if( key == GLFW_KEY_C )
        initView();
}

void mouseButtonCallback( GLFWwindow* window, int button, int action, int mods )
{
    DemandTextureApp* app = reinterpret_cast<DemandTextureApp*>( glfwGetWindowUserPointer( window ) );
    app->mouseButtonCallback( window, button, action, mods );
}
void cursorPosCallback( GLFWwindow* window, double xpos, double ypos )
{
    DemandTextureApp* app = reinterpret_cast<DemandTextureApp*>( glfwGetWindowUserPointer( window ) );
    app->cursorPosCallback( window, xpos, ypos );
}
void windowSizeCallback( GLFWwindow* window, int32_t width, int32_t height )
{
    DemandTextureApp* app = reinterpret_cast<DemandTextureApp*>( glfwGetWindowUserPointer( window ) );
    app->windowSizeCallback( window, width, height );
}
void keyCallback( GLFWwindow* window, int32_t key, int32_t scancode, int32_t action, int32_t mods )
{
    DemandTextureApp* app = reinterpret_cast<DemandTextureApp*>( glfwGetWindowUserPointer( window ) );
    app->keyCallback( window, key, scancode, action, mods );
}

void setGLFWCallbacks( DemandTextureApp* app )
{
    glfwSetWindowUserPointer( app->getWindow(), app );
    glfwSetMouseButtonCallback( app->getWindow(), mouseButtonCallback );
    glfwSetCursorPosCallback( app->getWindow(), cursorPosCallback );
    glfwSetKeyCallback( app->getWindow(), keyCallback );
    glfwSetWindowSizeCallback( app->getWindow(), windowSizeCallback );
}

} // namespace demandTextureApp<|MERGE_RESOLUTION|>--- conflicted
+++ resolved
@@ -514,12 +514,8 @@
     {
         // Wait on the ticket from the previous launch
         CUDA_CHECK( cudaSetDevice( state.device_idx ) );
-<<<<<<< HEAD
-        m_demandLoader->launchPrepare( state.stream, state.params.demand_texture_context );
-=======
         state.ticket.wait();
         numRequestsProcessed += static_cast<unsigned int>( state.ticket.numTasksTotal() );
->>>>>>> cd7b62c6
 
         // Call launchPrepare to synchronize new texture samplers and texture info to device memory,
         // and allocate device memory for the demand texture context.

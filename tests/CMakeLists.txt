#
# Copyright (c) 2022, NVIDIA CORPORATION. All rights reserved.
#
# Redistribution and use in source and binary forms, with or without
# modification, are permitted provided that the following conditions
# are met:
#  * Redistributions of source code must retain the above copyright
#    notice, this list of conditions and the following disclaimer.
#  * Redistributions in binary form must reproduce the above copyright
#    notice, this list of conditions and the following disclaimer in the
#    documentation and/or other materials provided with the distribution.
#  * Neither the name of NVIDIA CORPORATION nor the names of its
#    contributors may be used to endorse or promote products derived
#    from this software without specific prior written permission.
#
# THIS SOFTWARE IS PROVIDED BY THE COPYRIGHT HOLDERS ``AS IS'' AND ANY
# EXPRESS OR IMPLIED WARRANTIES, INCLUDING, BUT NOT LIMITED TO, THE
# IMPLIED WARRANTIES OF MERCHANTABILITY AND FITNESS FOR A PARTICULAR
# PURPOSE ARE DISCLAIMED.  IN NO EVENT SHALL THE COPYRIGHT OWNER OR
# CONTRIBUTORS BE LIABLE FOR ANY DIRECT, INDIRECT, INCIDENTAL, SPECIAL,
# EXEMPLARY, OR CONSEQUENTIAL DAMAGES (INCLUDING, BUT NOT LIMITED TO,
# PROCUREMENT OF SUBSTITUTE GOODS OR SERVICES; LOSS OF USE, DATA, OR
# PROFITS; OR BUSINESS INTERRUPTION) HOWEVER CAUSED AND ON ANY THEORY
# OF LIABILITY, WHETHER IN CONTRACT, STRICT LIABILITY, OR TORT
# (INCLUDING NEGLIGENCE OR OTHERWISE) ARISING IN ANY WAY OUT OF THE USE
# OF THIS SOFTWARE, EVEN IF ADVISED OF THE POSSIBILITY OF SUCH DAMAGE.
#

include( FetchGtest )
include( GoogleTest )
include( embed_ptx )

add_executable( testImageSource
  TestCheckerBoardImage.cpp
  TestEXRReader.cpp
)
target_include_directories( testImageSource PUBLIC ${CMAKE_CURRENT_BINARY_DIR}/include )
target_link_libraries( testImageSource PUBLIC
    DemandLoading
    OpenEXR::OpenEXR # for half
    gmock_main )
set_property( TARGET testImageSource PROPERTY FOLDER DemandLoading/tests )

embed_ptx( CONST HEADER TestDemandLoadingKernelsPTX.h
    OUTPUT_TARGET testDemandLoadingKernels
    PTX_LINK_LIBRARIES
        DemandLoading
        ShaderUtil
    SOURCES DeferredImageLoadingKernels.cu
    FOLDER DemandLoading/tests
)

add_executable( testDemandLoading
  CudaCheck.h
  DeferredImageLoading.cpp
  DeferredImageLoadingKernels.h
  DemandLoaderTestKernels.cu
  DemandLoaderTestKernels.h
  ErrorCheck.h
  PagingSystemTestKernels.cu
  PagingSystemTestKernels.h
<<<<<<< HEAD
  TestBulkMemory.cpp
  TestBulkPinnedItemPool.cpp
  TestCheckerBoardImage.cpp
=======
  TestAllocators.cpp
  TestBinnedSuballocator.cpp
>>>>>>> 5dcbf3a5
  TestContextSaver.cpp
  TestDemandLoader.cpp
  TestDemandPageLoader.cpp
  TestDemandTexture.cpp
  TestDenseTexture.cpp
  TestDeviceContextImpl.cpp
  TestDeviceMemoryPools.cpp
  TestDeviceMemoryPools.cu
  TestDeviceMemoryPools.h
  TestFixedSuballocator.cpp
  TestHeapSuballocator.cpp
  TestMemoryPool.cpp
  TestMutexArray.cpp
  TestPageTableManager.cpp
  TestPagingSystem.cpp
  TestPagingSystemKernels.cpp
  TestPerContextData.cpp
<<<<<<< HEAD
  TestPinnedItemPool.cpp
=======
  TestRingSuballocator.cpp
>>>>>>> 5dcbf3a5
  TestSparseTexture.cpp
  TestSparseTexture.cu
  TestSparseTexture.h
  TestSparseTextureWrap.cpp
  TestSparseVsDenseTextures.cpp
  TestSparseVsDenseTextures.cu
  TestSparseVsDenseTextures.h
  TestTextureFill.cpp
  TestTextureInstantiation.cpp
  TestTicket.cpp
  TestTileIndexing.cpp
  TestTraceFile.cpp
  )

source_group( "CUDA Files" REGULAR_EXPRESSION ".*\.cu" )

target_include_directories( testDemandLoading PUBLIC
  ../src
  $<BUILD_INTERFACE:${CMAKE_CURRENT_BINARY_DIR}/include>  # for SourceDir.h
  )

# Embed CMAKE_CURRENT_SOURCE_DIR in getSourceDir()
configure_file( SourceDir.h.in include/SourceDir.h @ONLY )

target_link_libraries( testDemandLoading
  testDemandLoadingKernels
  OptiX::OptiX
  DemandLoading
  CUDA::cudart
  OpenEXR::OpenEXR # for half
  gmock_main
  )

if( OTK_USE_CUDA_MEMORY_POOLS )
  target_compile_definitions( testDemandLoading PRIVATE OTK_USE_CUDA_MEMORY_POOLS )
endif()

# Copy shared libraries that the built executable depends on.
if( $<TARGET_RUNTIME_DLLS:testDemandLoading> )
  add_custom_command( TARGET testDemandLoading POST_BUILD
    COMMAND ${CMAKE_COMMAND} -E copy $<TARGET_RUNTIME_DLLS:testDemandLoading> $<TARGET_FILE_DIR:testDemandLoading>
    COMMAND_EXPAND_LISTS )
endif()

set_property(TARGET testDemandLoading PROPERTY FOLDER DemandLoading/tests)

# Register test cases with CTest.
gtest_discover_tests(testDemandLoading)

# The texture footprint test employs an OptiX kernel, which is compiled from CUDA to PTX.
include( embed_ptx )
embed_ptx(
  CONST HEADER TextureFootprintPTX.h
  OUTPUT_TARGET
    testTextureFootprintKernel
  PTX_LINK_LIBRARIES
    DemandLoading
  FOLDER DemandLoading/tests
  SOURCES
    TestTextureFootprint.cu
)

add_executable( testTextureFootprint
  TestTextureFootprint.cpp
  TestTextureFootprint.h
  )

target_include_directories( testTextureFootprint PUBLIC
  ../src
  )

target_link_libraries( testTextureFootprint
  testTextureFootprintKernel
  DemandLoading
  CUDA::cudart
  gtest_main
  )

# Copy shared libraries that the built executable depends on.
if( $<TARGET_RUNTIME_DLLS:testTextureFootprint> )
  add_custom_command( TARGET testTextureFootprint POST_BUILD
    COMMAND ${CMAKE_COMMAND} -E copy $<TARGET_RUNTIME_DLLS:testTextureFootprint> $<TARGET_FILE_DIR:testTextureFootprint>
    COMMAND_EXPAND_LISTS )
endif()

set_property(TARGET testTextureFootprint PROPERTY FOLDER DemandLoading/tests)

# Register test cases with CTest.
gtest_discover_tests(testTextureFootprint)<|MERGE_RESOLUTION|>--- conflicted
+++ resolved
@@ -59,14 +59,8 @@
   ErrorCheck.h
   PagingSystemTestKernels.cu
   PagingSystemTestKernels.h
-<<<<<<< HEAD
-  TestBulkMemory.cpp
-  TestBulkPinnedItemPool.cpp
-  TestCheckerBoardImage.cpp
-=======
   TestAllocators.cpp
   TestBinnedSuballocator.cpp
->>>>>>> 5dcbf3a5
   TestContextSaver.cpp
   TestDemandLoader.cpp
   TestDemandPageLoader.cpp
@@ -84,11 +78,7 @@
   TestPagingSystem.cpp
   TestPagingSystemKernels.cpp
   TestPerContextData.cpp
-<<<<<<< HEAD
-  TestPinnedItemPool.cpp
-=======
   TestRingSuballocator.cpp
->>>>>>> 5dcbf3a5
   TestSparseTexture.cpp
   TestSparseTexture.cu
   TestSparseTexture.h

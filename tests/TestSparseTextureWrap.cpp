//
// Copyright (c) 2022, NVIDIA CORPORATION. All rights reserved.
//
// Redistribution and use in source and binary forms, with or without
// modification, are permitted provided that the following conditions
// are met:
//  * Redistributions of source code must retain the above copyright
//    notice, this list of conditions and the following disclaimer.
//  * Redistributions in binary form must reproduce the above copyright
//    notice, this list of conditions and the following disclaimer in the
//    documentation and/or other materials provided with the distribution.
//  * Neither the name of NVIDIA CORPORATION nor the names of its
//    contributors may be used to endorse or promote products derived
//    from this software without specific prior written permission.
//
// THIS SOFTWARE IS PROVIDED BY THE COPYRIGHT HOLDERS ``AS IS'' AND ANY
// EXPRESS OR IMPLIED WARRANTIES, INCLUDING, BUT NOT LIMITED TO, THE
// IMPLIED WARRANTIES OF MERCHANTABILITY AND FITNESS FOR A PARTICULAR
// PURPOSE ARE DISCLAIMED.  IN NO EVENT SHALL THE COPYRIGHT OWNER OR
// CONTRIBUTORS BE LIABLE FOR ANY DIRECT, INDIRECT, INCIDENTAL, SPECIAL,
// EXEMPLARY, OR CONSEQUENTIAL DAMAGES (INCLUDING, BUT NOT LIMITED TO,
// PROCUREMENT OF SUBSTITUTE GOODS OR SERVICES; LOSS OF USE, DATA, OR
// PROFITS; OR BUSINESS INTERRUPTION) HOWEVER CAUSED AND ON ANY THEORY
// OF LIABILITY, WHETHER IN CONTRACT, STRICT LIABILITY, OR TORT
// (INCLUDING NEGLIGENCE OR OTHERWISE) ARISING IN ANY WAY OUT OF THE USE
// OF THIS SOFTWARE, EVEN IF ADVISED OF THE POSSIBILITY OF SUCH DAMAGE.
//

#include "TestSparseTexture.h"

<<<<<<< HEAD
#include "Memory/Buffers.h"
#include "Memory/TilePool.h"
#include "Textures/SparseTexture.h"
#include "CudaCheck.h"

=======
#include <OptiXToolkit/DemandLoading/Options.h>
>>>>>>> 5dcbf3a5
#include <OptiXToolkit/ImageSource/CheckerBoardImage.h>

#include "Memory/Allocators.h"
#include "Memory/FixedSuballocator.h"
#include "Memory/HeapSuballocator.h"
#include "Memory/MemoryPool.h"

#include "Textures/SparseTexture.h"
#include "CudaCheck.h"

#include <gtest/gtest.h>

#include <cuda.h>

#include <fstream>
#include <math.h>
#include <ostream>

using namespace demandLoading;
using namespace imageSource;

namespace {  // anonymous

const unsigned long long TEX_MEM_PER_DEVICE = 1u << 30; // 1 GB

// Return ceil(x/y) for integers x and y
inline unsigned int idivCeil( unsigned int x, unsigned int y )
{
    return ( x + y - 1 ) / y;
}

// Get a vector of some handy colors.
std::vector<float4> getColors()
{
    std::vector<float4> colors{
        {255, 0, 0, 0},    // red
        {255, 127, 0, 0},  // orange
        {255, 255, 0, 0},  // yellow
        {0, 255, 0, 0},    // green
        {0, 0, 255, 0},    // blue
        {127, 0, 0, 0},    // dark red
        {127, 63, 0, 0},   // dark orange
        {127, 127, 0, 0},  // dark yellow
        {0, 127, 0, 0},    // dark green
        {0, 0, 127, 0},    // dark blue
    };
    // Normalize the miplevel colors to [0,1]
    for( float4& color : colors )
    {
        color.x /= 255.f;
        color.y /= 255.f;
        color.z /= 255.f;
    }
    return colors;
}

bool savePPM( const char* filename, size_t width, size_t height, const float4* buffer )
{
    std::vector<unsigned char> tmp( width * height * 3 );

    const float*   src        = reinterpret_cast<const float*>( buffer );
    unsigned char* dst        = &tmp[0];
    int            stride     = 4;
    int            row_stride = 0;

    for( int y = static_cast<int>( height ) - 1; y >= 0; --y )
    {
        for( size_t x = 0; x < width; ++x )
        {
            for( int k = 0; k < 3; ++k )
            {
                int chanVal = static_cast<int>( ( *( src + k ) * 255.0f ) );
                *dst++      = static_cast<unsigned char>( chanVal < 0 ? 0 : chanVal > 0xff ? 0xff : chanVal );
            }
            src += stride;
        }
        src += row_stride;
    }

    std::ofstream file( filename, std::ios::out | std::ios::binary );
    if( !file.is_open() )
        return false;

    file << "P6" << std::endl;
    file << width << " " << height << std::endl;
    file << 255 << std::endl;
    file.write( reinterpret_cast<char*>( &tmp[0] ), tmp.size() );
    file.close();
    return true;
}

}  // anonymous namespace

class TestSparseTextureWrap : public testing::Test
{
<<<<<<< HEAD
    void SetUp()
=======
  public:
    void SetUp() override
>>>>>>> 5dcbf3a5
    {
        // Initialize CUDA.
        DEMAND_CUDA_CHECK( cudaSetDevice( m_deviceIndex ) );
        DEMAND_CUDA_CHECK( cudaFree( nullptr ) );

<<<<<<< HEAD
        // Construct stream.
        DEMAND_CUDA_CHECK( cuStreamCreate( &m_stream, 0 ) );
    }

    void TearDown() { DEMAND_CUDA_CHECK( cuStreamDestroy( m_stream ) ); }

  protected:
    const unsigned int m_deviceIndex = 0;
    CUstream           m_stream{};
=======
        m_tilePool.reset(                                              //
            new MemoryPool<TextureTileAllocator, HeapSuballocator>(    //
                new TextureTileAllocator(),                            // allocator
                new HeapSuballocator(),                                // suballocator
                TextureTileAllocator::getRecommendedAllocationSize(),  // allocation granularity
                m_options.maxTexMemPerDevice                           // max size
                ) );
    }

  protected:
    void testLargeSparseTexture( CUstream stream, unsigned int res, unsigned int mipLevel, const char* outFileName );

    const unsigned int m_deviceIndex = 0;
    CUstream m_stream{};
    Options m_options{};
    std::unique_ptr<MemoryPool<TextureTileAllocator, HeapSuballocator>> m_tilePool;
>>>>>>> 5dcbf3a5
};

TEST_F( TestSparseTextureWrap, Test )
{
<<<<<<< HEAD
=======
    // Initialize CUDA.
    DEMAND_CUDA_CHECK( cudaSetDevice( m_deviceIndex ) );
    DEMAND_CUDA_CHECK( cudaFree( nullptr ) );

>>>>>>> 5dcbf3a5
    // Create sparse texture.
    TextureDescriptor desc;
    desc.addressMode[0]   = CU_TR_ADDRESS_MODE_WRAP;
    desc.addressMode[1]   = CU_TR_ADDRESS_MODE_WRAP;
    desc.filterMode       = CU_TR_FILTER_MODE_POINT;
    desc.mipmapFilterMode = CU_TR_FILTER_MODE_POINT;
    desc.maxAnisotropy    = 16;

    TextureInfo info{
        1024, 1024, CU_AD_FORMAT_FLOAT, 4 /*numChannels*/, 11 /*numMipLevels*/
    };

    SparseTexture texture;
<<<<<<< HEAD
    texture.init( desc, info );
=======
    texture.init( desc, info, nullptr );
>>>>>>> 5dcbf3a5

    // Allocate tile buffer.
    const unsigned int  tileWidth  = texture.getTileWidth();
    const unsigned int  tileHeight = texture.getTileHeight();
    std::vector<float4> tileBuffer( tileWidth * tileHeight );
    ASSERT_TRUE( tileBuffer.size() * sizeof( float4 ) <= TILE_SIZE_IN_BYTES );

    const unsigned int  mipLevel = 0;
<<<<<<< HEAD
    TilePool            tilePool( TEX_MEM_PER_DEVICE );
=======
>>>>>>> 5dcbf3a5
    std::vector<float4> colors( getColors() );

    // Fill all the tiles on the finest miplevel.
    const unsigned int tilesWide = idivCeil( info.width, tileWidth );
    const unsigned int tilesHigh = idivCeil( info.height, tileHeight );
    for( unsigned int j = 0; j < tilesHigh; ++j )
    {
        for( unsigned int i = 0; i < tilesWide; ++i )
        {
            // Fill tile buffer with a solid color.
            unsigned int colorIndex = ( j * tilesWide + i ) % static_cast<unsigned int>( colors.size() );
            std::fill( tileBuffer.begin(), tileBuffer.end(), colors[colorIndex] );

            // Allocate tile backing storage.
            TileBlockHandle bh = m_tilePool->allocTextureTiles( TILE_SIZE_IN_BYTES );

            // Map and fill tile.
            texture.fillTile( m_stream,                                                  // stream to fill tile on
                              mipLevel, i, j,                                            // tile to fill
                              reinterpret_cast<const char*>( tileBuffer.data() ),        // src data
                              CU_MEMORYTYPE_HOST, tileBuffer.size() * sizeof( float4 ),  // src type and size
                              bh.handle, bh.block.offset()                               // dest
                              );
        }
    }

    // Set up kernel output buffer.
    const int    outWidth  = 512;
    const int    outHeight = 512;
    float4*      devOutput;
    const size_t outputSize = outWidth * outHeight * sizeof( float4 );
    DEMAND_CUDA_CHECK( cuMemAlloc( reinterpret_cast<CUdeviceptr*>( &devOutput ), outWidth * outHeight * sizeof( float4 ) ) );

    // Launch the worker.
    DEMAND_CUDA_CHECK( cudaDeviceSynchronize() );
    const float       lod           = static_cast<float>( mipLevel );
    const CUtexObject textureObject = texture.getTextureObject();
    launchWrapTestKernel( textureObject, devOutput, outWidth, outHeight, lod );
    DEMAND_CUDA_CHECK( cudaDeviceSynchronize() );

    // Copy output buffer to host.
    std::vector<float4> hostOutput( outWidth * outHeight );
    DEMAND_CUDA_CHECK( cudaMemcpy( hostOutput.data(), devOutput, outputSize, cudaMemcpyDeviceToHost ) );

    // Save the output buffer as a PPM.
    savePPM( "testWrap.ppm", outWidth, outHeight, hostOutput.data() );
    std::cout << "Wrote testWrap.ppm" << std::endl;

    DEMAND_CUDA_CHECK( cuMemFree( reinterpret_cast<CUdeviceptr>( devOutput ) ) );
}

void TestSparseTextureWrap::testLargeSparseTexture( CUstream stream, unsigned int res, unsigned int mipLevel, const char* outFileName )
{
    // Create sparse texture.
    TextureDescriptor desc;
    desc.addressMode[0]   = CU_TR_ADDRESS_MODE_CLAMP;
    desc.addressMode[1]   = CU_TR_ADDRESS_MODE_CLAMP;
    desc.filterMode       = CU_TR_FILTER_MODE_POINT;
    desc.mipmapFilterMode = CU_TR_FILTER_MODE_POINT;
    desc.maxAnisotropy    = 16;

    unsigned int numMipLevels = (unsigned int)( log2( res ) + 1 );

    TextureInfo info{res, res, CU_AD_FORMAT_FLOAT, 4 /*numChannels*/, numMipLevels};

    SparseTexture texture;
<<<<<<< HEAD
    texture.init( desc, info );
=======
    texture.init( desc, info, nullptr );
>>>>>>> 5dcbf3a5

    // Allocate tile buffer.
    const unsigned int  tileWidth  = texture.getTileWidth();
    const unsigned int  tileHeight = texture.getTileHeight();
    std::vector<float4> tileBuffer( tileWidth * tileHeight );
<<<<<<< HEAD
    ASSERT_TRUE( tileBuffer.size() <= sizeof( TileBuffer ) );

    TilePool            tilePool( TEX_MEM_PER_DEVICE );
=======
    ASSERT_TRUE( tileBuffer.size() * sizeof( float4 ) <= TILE_SIZE_IN_BYTES );
>>>>>>> 5dcbf3a5
    std::vector<float4> colors( getColors() );

    // Fill all the tiles on the specified miplevel.
    const unsigned int tilesWide = idivCeil( info.width >> mipLevel, tileWidth );
    const unsigned int tilesHigh = idivCeil( info.height >> mipLevel, tileHeight );
    for( unsigned int j = 0; j < tilesHigh; ++j )
    {
        if( j * tilesWide > 50000 )
            break;  // Only load up to 50000 tiles

        for( unsigned int i = 0; i < tilesWide; ++i )
        {
            // Fill tile buffer with a solid color.
            unsigned int colorIndex = ( j * tilesWide + i ) % static_cast<unsigned int>( colors.size() );
            std::fill( tileBuffer.begin(), tileBuffer.end(), colors[colorIndex] );

            // Allocate tile backing storage.
            TileBlockHandle bh = m_tilePool->allocTextureTiles( TILE_SIZE_IN_BYTES );

            // Map and fill tile.
            texture.fillTile( stream,                                              // stream
                              mipLevel, i, j,                                      // Tile to fill
                              reinterpret_cast<const char*>( tileBuffer.data() ),  // source data
                              CU_MEMORYTYPE_HOST, TILE_SIZE_IN_BYTES,              // source type and size
                              bh.handle, bh.block.offset()                         // dest
                              );
        }
    }

    // Set up kernel output buffer.
    const int    outWidth  = 256;
    const int    outHeight = 256;
    float4*      devOutput;
    const size_t outputSize = outWidth * outHeight * sizeof( float4 );
    DEMAND_CUDA_CHECK( cuMemAlloc( reinterpret_cast<CUdeviceptr*>( &devOutput ), outWidth * outHeight * sizeof( float4 ) ) );

    // Launch the worker.
    DEMAND_CUDA_CHECK( cudaDeviceSynchronize() );
    const float       lod           = static_cast<float>( mipLevel );
    const CUtexObject textureObject = texture.getTextureObject();
    launchWrapTestKernel( textureObject, devOutput, outWidth, outHeight, lod );
    DEMAND_CUDA_CHECK( cudaDeviceSynchronize() );

    // Copy output buffer to host.
    std::vector<float4> hostOutput( outWidth * outHeight );
    DEMAND_CUDA_CHECK( cudaMemcpy( hostOutput.data(), devOutput, outputSize, cudaMemcpyDeviceToHost ) );

    // Save the output buffer as a PPM.
    savePPM( outFileName, outWidth, outHeight, hostOutput.data() );
    std::cout << "wrote " << outFileName << std::endl;

    DEMAND_CUDA_CHECK( cuMemFree( reinterpret_cast<CUdeviceptr>( devOutput ) ) );
}

// This test is too slow for inclusion in the smoke tests.
TEST_F( TestSparseTextureWrap, DISABLED_largeTextures )
{
    testLargeSparseTexture( m_stream, 16384, 0, "largeSparse-16k-l0.ppm" );
    testLargeSparseTexture( m_stream, 16384, 2, "largeSparse-16k-l2.ppm" );
    testLargeSparseTexture( m_stream, 8194, 2, "largeSparse-8k-l2.ppm" );
}<|MERGE_RESOLUTION|>--- conflicted
+++ resolved
@@ -28,15 +28,7 @@
 
 #include "TestSparseTexture.h"
 
-<<<<<<< HEAD
-#include "Memory/Buffers.h"
-#include "Memory/TilePool.h"
-#include "Textures/SparseTexture.h"
-#include "CudaCheck.h"
-
-=======
 #include <OptiXToolkit/DemandLoading/Options.h>
->>>>>>> 5dcbf3a5
 #include <OptiXToolkit/ImageSource/CheckerBoardImage.h>
 
 #include "Memory/Allocators.h"
@@ -132,28 +124,13 @@
 
 class TestSparseTextureWrap : public testing::Test
 {
-<<<<<<< HEAD
-    void SetUp()
-=======
   public:
     void SetUp() override
->>>>>>> 5dcbf3a5
     {
         // Initialize CUDA.
         DEMAND_CUDA_CHECK( cudaSetDevice( m_deviceIndex ) );
         DEMAND_CUDA_CHECK( cudaFree( nullptr ) );
 
-<<<<<<< HEAD
-        // Construct stream.
-        DEMAND_CUDA_CHECK( cuStreamCreate( &m_stream, 0 ) );
-    }
-
-    void TearDown() { DEMAND_CUDA_CHECK( cuStreamDestroy( m_stream ) ); }
-
-  protected:
-    const unsigned int m_deviceIndex = 0;
-    CUstream           m_stream{};
-=======
         m_tilePool.reset(                                              //
             new MemoryPool<TextureTileAllocator, HeapSuballocator>(    //
                 new TextureTileAllocator(),                            // allocator
@@ -170,18 +147,14 @@
     CUstream m_stream{};
     Options m_options{};
     std::unique_ptr<MemoryPool<TextureTileAllocator, HeapSuballocator>> m_tilePool;
->>>>>>> 5dcbf3a5
 };
 
 TEST_F( TestSparseTextureWrap, Test )
 {
-<<<<<<< HEAD
-=======
     // Initialize CUDA.
     DEMAND_CUDA_CHECK( cudaSetDevice( m_deviceIndex ) );
     DEMAND_CUDA_CHECK( cudaFree( nullptr ) );
 
->>>>>>> 5dcbf3a5
     // Create sparse texture.
     TextureDescriptor desc;
     desc.addressMode[0]   = CU_TR_ADDRESS_MODE_WRAP;
@@ -195,11 +168,7 @@
     };
 
     SparseTexture texture;
-<<<<<<< HEAD
-    texture.init( desc, info );
-=======
     texture.init( desc, info, nullptr );
->>>>>>> 5dcbf3a5
 
     // Allocate tile buffer.
     const unsigned int  tileWidth  = texture.getTileWidth();
@@ -208,10 +177,6 @@
     ASSERT_TRUE( tileBuffer.size() * sizeof( float4 ) <= TILE_SIZE_IN_BYTES );
 
     const unsigned int  mipLevel = 0;
-<<<<<<< HEAD
-    TilePool            tilePool( TEX_MEM_PER_DEVICE );
-=======
->>>>>>> 5dcbf3a5
     std::vector<float4> colors( getColors() );
 
     // Fill all the tiles on the finest miplevel.
@@ -278,23 +243,13 @@
     TextureInfo info{res, res, CU_AD_FORMAT_FLOAT, 4 /*numChannels*/, numMipLevels};
 
     SparseTexture texture;
-<<<<<<< HEAD
-    texture.init( desc, info );
-=======
     texture.init( desc, info, nullptr );
->>>>>>> 5dcbf3a5
 
     // Allocate tile buffer.
     const unsigned int  tileWidth  = texture.getTileWidth();
     const unsigned int  tileHeight = texture.getTileHeight();
     std::vector<float4> tileBuffer( tileWidth * tileHeight );
-<<<<<<< HEAD
-    ASSERT_TRUE( tileBuffer.size() <= sizeof( TileBuffer ) );
-
-    TilePool            tilePool( TEX_MEM_PER_DEVICE );
-=======
     ASSERT_TRUE( tileBuffer.size() * sizeof( float4 ) <= TILE_SIZE_IN_BYTES );
->>>>>>> 5dcbf3a5
     std::vector<float4> colors( getColors() );
 
     // Fill all the tiles on the specified miplevel.
